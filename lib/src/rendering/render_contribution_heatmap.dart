import 'dart:math' as math;
import 'package:contribution_heatmap/src/enum/heatmap_color.dart';
import 'package:flutter/gestures.dart';
import 'package:flutter/rendering.dart';
import '../models/contribution_entry.dart';
import '../utils/heatmap_utils.dart';

/// Custom RenderBox implementation for high-performance contribution heatmap rendering.
///
/// This class handles all the low-level rendering logic including:
/// - Layout calculations for the grid and labels
/// - Efficient painting of cells and text
/// - Hit testing for tap interactions
/// - Memory-efficient data management
/// - Optional split month view with smart empty cell insertion
/// - Optional cell date display inside contribution cells
/// - Dynamic color scaling based on data distribution
///
/// The render object uses a custom layout algorithm optimized for
/// the heatmap's grid structure, minimizing recomputations and
/// providing smooth interaction even with large datasets.
class RenderContributionHeatmap extends RenderBox {
  /// Creates a new render object for the contribution heatmap.
  ///
  /// All visual and behavioral parameters are passed in during construction.
  /// The constructor immediately triggers data processing to prepare for rendering.
  RenderContributionHeatmap({
    required List<ContributionEntry> entries,
    DateTime? minDate,
    DateTime? maxDate,
    required double cellSize,
    required double cellSpacing,
    required double cellRadius,
    required EdgeInsets padding,
    required bool showMonthLabels,
    required bool showWeekdayLabels,
    required bool showCellDate,
    required TextStyle monthTextStyle,
    required TextStyle weekdayTextStyle,
    required TextStyle cellDateTextStyle,
    required int startWeekday,
    required bool splittedMonthView,
    required HeatmapColor heatmapColor,
    //Color Function(int value)? colorScale,
    void Function(DateTime date, int value)? onCellTap,
    required TextScaler textScaler,
    required Locale locale,
<<<<<<< HEAD
  }) : _entries = entries,
       _minDate = minDate,
       _maxDate = maxDate,
       _cellSize = cellSize,
       _cellSpacing = cellSpacing,
       _cellRadius = cellRadius,
       _padding = padding,
       _showMonthLabels = showMonthLabels,
       _showWeekdayLabels = showWeekdayLabels,
       _showCellDate = showCellDate,
       _monthTextStyle = monthTextStyle,
       _weekdayTextStyle = weekdayTextStyle,
       _cellDateTextStyle = cellDateTextStyle,
       _startWeekday = startWeekday,
       _splittedMonthView = splittedMonthView,
       _heatmapColor = heatmapColor,
       //_colorScale = colorScale,
       _onCellTap = onCellTap,
       _textScaler = textScaler,
       _locale = locale {
=======
  })  : _entries = entries,
        _minDate = minDate,
        _maxDate = maxDate,
        _cellSize = cellSize,
        _cellSpacing = cellSpacing,
        _cellRadius = cellRadius,
        _padding = padding,
        _showMonthLabels = showMonthLabels,
        _showWeekdayLabels = showWeekdayLabels,
        _showCellDate = showCellDate,
        _monthTextStyle = monthTextStyle,
        _weekdayTextStyle = weekdayTextStyle,
        _cellDateTextStyle = cellDateTextStyle,
        _startWeekday = startWeekday,
        _splittedMonthView = splittedMonthView,
        _colorScale = colorScale,
        _onCellTap = onCellTap,
        _textScaler = textScaler,
        _locale = locale {
>>>>>>> 4f17a3de
    // Initialize the data structures and prepare for rendering
    _rebuildIndex(); // Convert entries to fast lookup map
    _rebuildColorScale(); // Create dynamic color scale
    _initRecognizers(); // Set up gesture handling
  }

  // ✅ PUBLIC PROPERTIES WITH SMART INVALIDATION
  /// Each property setter includes smart invalidation - only triggering
  /// recomputation/repainting when the value actually changes, and only
  /// the minimum required operations (layout vs paint vs both).
  /// Raw contribution data entries to display in the heatmap
  List<ContributionEntry> _entries;
  set entries(List<ContributionEntry> value) {
    if (!identical(_entries, value)) {
      _entries = value;
      _rebuildIndex(); // Data changed: rebuild lookup index
      _rebuildColorScale(); // Data changed: recalculate color scale
      markNeedsLayout(); // May affect grid size and date range
    }
  }

  /// Optional explicit minimum date boundary
  /// If null, computed from entry data
  DateTime? _minDate;
  set minDate(DateTime? value) {
    if (_minDate != value) {
      _minDate = value;
      _recomputeRange(); // Date range changed: recompute all boundaries
      markNeedsLayout(); // Grid dimensions may change
    }
  }

  /// Optional explicit maximum date boundary
  /// If null, computed from entry data
  DateTime? _maxDate;
  set maxDate(DateTime? value) {
    if (_maxDate != value) {
      _maxDate = value;
      _recomputeRange(); // Date range changed: recompute all boundaries
      markNeedsLayout(); // Grid dimensions may change
    }
  }

  /// Size of each contribution cell in logical pixels
  double _cellSize;
  set cellSize(double value) {
    if (_cellSize != value) {
      _cellSize = value;
      markNeedsLayout(); // Cell size affects total widget dimensions
    }
  }

  /// Spacing between cells in logical pixels
  double _cellSpacing;
  set cellSpacing(double value) {
    if (_cellSpacing != value) {
      _cellSpacing = value;
      markNeedsLayout(); // Spacing affects total widget dimensions
    }
  }

  /// Corner radius for rounded rectangle cells
  double _cellRadius;
  set cellRadius(double value) {
    if (_cellRadius != value) {
      _cellRadius = value;
      markNeedsPaint(); // Only affects painting, not layout
    }
  }

  /// Padding around the entire heatmap widget
  EdgeInsets _padding;
  set padding(EdgeInsets value) {
    if (_padding != value) {
      _padding = value;
      markNeedsLayout(); // Padding affects total widget dimensions
    }
  }

  /// Whether to show month abbreviation labels above the grid
  bool _showMonthLabels;
  set showMonthLabels(bool value) {
    if (_showMonthLabels != value) {
      _showMonthLabels = value;
      markNeedsLayout(); // Affects top label space calculation
    }
  }

  /// Whether to show weekday abbreviation labels to the left
  bool _showWeekdayLabels;
  set showWeekdayLabels(bool value) {
    if (_showWeekdayLabels != value) {
      _showWeekdayLabels = value;
      markNeedsLayout(); // Affects left label space calculation
    }
  }

  /// Whether to show date numbers inside each contribution cell
  bool _showCellDate;
  set showCellDate(bool value) {
    if (_showCellDate != value) {
      _showCellDate = value;
      markNeedsPaint(); // Only affects cell painting, not layout
    }
  }

  /// Text style for month labels
  TextStyle _monthTextStyle;
  set monthTextStyle(TextStyle value) {
    if (_monthTextStyle != value) {
      _monthTextStyle = value;
      markNeedsLayout(); // Font size changes affect label space requirements
    }
  }

  /// Text style for weekday labels
  TextStyle _weekdayTextStyle;
  set weekdayTextStyle(TextStyle value) {
    if (_weekdayTextStyle != value) {
      _weekdayTextStyle = value;
      markNeedsLayout(); // Font size changes affect label space requirements
    }
  }

  /// Text style for date numbers displayed inside cells
  TextStyle _cellDateTextStyle;
  set cellDateTextStyle(TextStyle value) {
    if (_cellDateTextStyle != value) {
      _cellDateTextStyle = value;
      markNeedsPaint(); // Only affects cell text painting, not layout
    }
  }

  /// First day of the week (1=Monday through 7=Sunday)
  /// This determines how the grid columns are aligned with calendar weeks
  int _startWeekday;
  set startWeekday(int value) {
    if (_startWeekday != value) {
      _startWeekday = value;
      _recomputeRange(); // Week alignment affects entire date sequence
      markNeedsLayout(); // Grid structure changes completely
    }
  }

  /// Whether to add visual separation (empty columns) between months
  /// This is the core feature that creates month boundaries
  bool _splittedMonthView;
  set splittedMonthView(bool value) {
    if (_splittedMonthView != value) {
      _splittedMonthView = value;
      _rebuildDateSequence(); // Changes how dates are laid out in sequence
      markNeedsLayout(); // Grid width changes significantly
    }
  }

  // /// Custom color mapping function for contribution values
  // /// If null, uses default GitHub-style green scale
  // Color Function(int value)? _colorScale;
  // set colorScale(Color Function(int value)? value) {
  //   if (_colorScale != value) {
  //     _colorScale = value;
  //     markNeedsPaint(); // Only affects cell colors, not layout
  //   }
  // }

  /// Color scheme for the heatmap cells
  HeatmapColor _heatmapColor;
  set heatmapColor(HeatmapColor value) {
    if (_heatmapColor != value) {
      _heatmapColor = value;
      _rebuildColorScale(); // Color scheme changed: recalculate color scale
      markNeedsPaint(); // Only affects cell colors, not layout
    }
  }

  /// Callback for when user taps on a cell
  void Function(DateTime date, int value)? _onCellTap;
  set onCellTap(void Function(DateTime date, int value)? value) {
    if (_onCellTap != value) {
      _onCellTap = value;
      // No invalidation needed - this doesn't affect rendering
    }
  }

  /// Text scaling factor for accessibility support
  TextScaler _textScaler;
  set textScaler(TextScaler value) {
    if (_textScaler != value) {
      _textScaler = value;
      markNeedsLayout(); // Text scaling affects label space requirements
    }
  }

  /// Locale for text rendering and date formatting
  Locale _locale;
  set locale(Locale value) {
    if (_locale != value) {
      _locale = value;
      markNeedsLayout(); // May affect text rendering and month names
    }
  }

  // ✅ INTERNAL STATE MANAGEMENT

  /// Fast O(1) lookup map from normalized dates to contribution values.
  /// Key insight: Using normalized midnight UTC dates ensures consistent
  /// comparison regardless of timezone or time-of-day in input data.
  late Map<DateTime, int> _valueByDate;

  /// Dynamic color scale function calculated from the current data and color scheme.
  late Color Function(int value) _colorScale;

  /// Date range and sequence variables
  late DateTime _actualFirstDate;
  late DateTime _actualLastDate;
  late DateTime _firstDayAligned;
  late DateTime _lastDayAligned;
  late List<DateTime?> _dateSequence;
  int _totalColumns = 0;

  /// Layout helper variables
  late double _leftLabelWidth;
  late double _topLabelHeight;

  /// Gesture recognizer for handling tap events on cells
  TapGestureRecognizer? _tap;

  /// Initializes gesture recognition for tap handling.
  void _initRecognizers() {
    _tap?.dispose();
    _tap = TapGestureRecognizer(debugOwner: this)
      ..onTapUp = (details) {
        if (_onCellTap == null) return;
        final local = globalToLocal(details.globalPosition);
        final tappedDate = _hitTestCell(local);
        if (tappedDate != null) {
          final value = _valueByDate[tappedDate] ?? 0;
          _onCellTap!.call(tappedDate, value);
        }
      };
  }

  @override
  void detach() {
    _tap?.dispose();
    super.detach();
  }

  // ✅ DATA PROCESSING PIPELINE

  /// Converts the raw entries list into a fast lookup map.
  void _rebuildIndex() {
    _valueByDate = {
      for (final entry in _entries)
        HeatmapUtils.dayKey(entry.date): entry.count,
    };
    _recomputeRange();
  }

  /// Creates/updates the dynamic color scale function.
  void _rebuildColorScale() {
    _colorScale = HeatmapUtils.createDynamicColorScale(_entries, _heatmapColor);
  }

  /// Master orchestrator for date range computation.
  void _recomputeRange() {
    _computeActualDateRange();
    _computeAlignedDateRange();
    _rebuildDateSequence();
  }

  /// Determines the actual first and last dates from data or parameters.
  void _computeActualDateRange() {
    if (_entries.isEmpty && _minDate == null && _maxDate == null) {
      final today = DateTime.now();
      _actualLastDate = HeatmapUtils.dayKey(today);
      _actualFirstDate = _actualLastDate.subtract(const Duration(days: 365));
    } else {
<<<<<<< HEAD
      _actualFirstDate =
          _minDate ??
=======
      // Normal case: Use explicit parameters or derive from data
      _actualFirstDate = _minDate ??
>>>>>>> 4f17a3de
          _entries
              .map((e) => HeatmapUtils.dayKey(e.date))
              .reduce((a, b) => a.isBefore(b) ? a : b);

      _actualLastDate = _maxDate ??
          _entries
              .map((e) => HeatmapUtils.dayKey(e.date))
              .reduce((a, b) => a.isAfter(b) ? a : b);
    }
  }

  /// Computes week-aligned boundaries from the actual date range.
  void _computeAlignedDateRange() {
    final alignedStart = HeatmapUtils.alignToWeekStart(
      _actualFirstDate,
      _startWeekday,
    );
    final alignedEnd = HeatmapUtils.alignToWeekEnd(
      _actualLastDate,
      _startWeekday,
    );

    // Normalize the aligned dates in UTC to ensure consistency
    _firstDayAligned = HeatmapUtils.dayKey(alignedStart);
    _lastDayAligned = HeatmapUtils.dayKey(alignedEnd);
  }

  /// Builds the final date sequence based on split month view setting.
  void _rebuildDateSequence() {
    _dateSequence = [];

    if (!_splittedMonthView) {
      DateTime cursor = _firstDayAligned;
      while (!cursor.isAfter(_lastDayAligned)) {
        _dateSequence.add(HeatmapUtils.dayKey(cursor));
        cursor = cursor.add(const Duration(days: 1));
      }
    } else {
      _buildSplitMonthSequence();
    }

    _totalColumns = (_dateSequence.length / 7).ceil();
  }

  /// Builds the date sequence with intelligent month splitting.
  void _buildSplitMonthSequence() {
    _addLeadingEmptyCells();

    DateTime cursor = _actualFirstDate;
    int? previousMonth;

    while (!cursor.isAfter(_actualLastDate)) {
      final currentMonth = cursor.month;

      if (previousMonth != null && previousMonth != currentMonth) {
        _addMonthSeparator();
      }

<<<<<<< HEAD
=======
      // Add the actual date to the sequence
>>>>>>> 4f17a3de
      _dateSequence.add(HeatmapUtils.dayKey(cursor));
      previousMonth = currentMonth;
      cursor = cursor.add(const Duration(days: 1));
    }

    _addTrailingEmptyCells();
  }

  /// Adds empty cells before the first month if needed for week alignment.
  void _addLeadingEmptyCells() {
    final firstDayWeekPosition =
        (_actualFirstDate.weekday - _startWeekday + 7) % 7;
    for (int i = 0; i < firstDayWeekPosition; i++) {
      _dateSequence.add(null);
    }
  }

  /// Adds exactly one full week (7 empty cells) between different months.
  void _addMonthSeparator() {
    for (int i = 0; i < 7; i++) {
      _dateSequence.add(null);
    }
  }

  /// Adds empty cells after the last month if needed to complete the final week.
  void _addTrailingEmptyCells() {
    final lastDayWeekPosition =
        (_actualLastDate.weekday - _startWeekday + 7) % 7;
    final weekEndPosition = 6;

    if (lastDayWeekPosition < weekEndPosition) {
      final emptyCellsNeeded = weekEndPosition - lastDayWeekPosition;
      for (int i = 0; i < emptyCellsNeeded; i++) {
        _dateSequence.add(null);
      }
    }
  }

  // ✅ LAYOUT IMPLEMENTATION

  @override
  void performLayout() {
    _leftLabelWidth = _showWeekdayLabels ? _measureWeekdayLabelsWidth() : 0;
    _topLabelHeight = _showMonthLabels ? _measureMonthLabelHeight() : 0;

<<<<<<< HEAD
    final gridWidth =
        _totalColumns * _cellSize +
=======
    // Step 2: Calculate core grid dimensions
    // Grid width = (columns * cell_size) + (spacing_between_columns)
    final gridWidth = _totalColumns * _cellSize +
>>>>>>> 4f17a3de
        math.max(0, _totalColumns - 1) * _cellSpacing;
    final gridHeight = 7 * _cellSize + 6 * _cellSpacing;

    final desiredSize = Size(
      _padding.left + _leftLabelWidth + gridWidth + _padding.right,
      _padding.top + _topLabelHeight + gridHeight + _padding.bottom,
    );

    size = constraints.constrain(desiredSize);
  }

  /// Measures the vertical space required for month labels.
  double _measureMonthLabelHeight() {
    final textPainter = TextPainter(
      text: TextSpan(text: 'MMM', style: _monthTextStyle),
      textDirection: TextDirection.ltr,
      textScaler: _textScaler,
      locale: _locale,
    )..layout();
    return textPainter.height + 6;
  }

  /// Measures the horizontal space required for weekday labels.
  double _measureWeekdayLabelsWidth() {
    final weekdayNames = HeatmapUtils.weekdayShortNames(_locale, _startWeekday);
    double maxWidth = 0;

    for (final name in weekdayNames) {
      final textPainter = TextPainter(
        text: TextSpan(text: name, style: _weekdayTextStyle),
        textDirection: TextDirection.ltr,
        textScaler: _textScaler,
        locale: _locale,
      )..layout();
      maxWidth = math.max(maxWidth, textPainter.width);
    }
    return maxWidth + 8;
  }

  // ✅ PAINTING IMPLEMENTATION

  @override
  void paint(PaintingContext context, Offset offset) {
    final canvas = context.canvas;
<<<<<<< HEAD
    final gridOrigin =
        offset +
=======

    // Calculate where the contribution grid starts
    // This accounts for padding and label space
    final gridOrigin = offset +
>>>>>>> 4f17a3de
        Offset(_padding.left + _leftLabelWidth, _padding.top + _topLabelHeight);

    if (_showWeekdayLabels) {
      _paintWeekdayLabels(canvas, offset, gridOrigin);
    }

    if (_showMonthLabels) {
      _paintMonthLabels(canvas, offset, gridOrigin);
    }

    _paintContributionCells(canvas, gridOrigin);
  }

  /// Paints weekday abbreviation labels along the left edge.
  void _paintWeekdayLabels(
    Canvas canvas,
    Offset widgetOffset,
    Offset gridOrigin,
  ) {
    final weekdayNames = HeatmapUtils.weekdayShortNames(_locale, _startWeekday);

    for (int row = 0; row < 7; row++) {
      final name = weekdayNames[row];
      final textPainter = TextPainter(
        text: TextSpan(text: name, style: _weekdayTextStyle),
        textDirection: TextDirection.ltr,
        textScaler: _textScaler,
        locale: _locale,
      )..layout(maxWidth: _leftLabelWidth - 2);

<<<<<<< HEAD
      final labelY =
          gridOrigin.dy +
          row * (_cellSize + _cellSpacing) +
          (_cellSize - textPainter.height) / 2;
      final labelX =
          widgetOffset.dx +
=======
      // Center the label vertically with its corresponding grid row
      final labelY = gridOrigin.dy +
          row * (_cellSize + _cellSpacing) +
          (_cellSize - textPainter.height) / 2;

      // Right-align the text within the available label space
      final labelX = widgetOffset.dx +
>>>>>>> 4f17a3de
          _padding.left +
          _leftLabelWidth -
          textPainter.width -
          4;

      textPainter.paint(canvas, Offset(labelX, labelY));
    }
  }

  /// Paints month abbreviation labels above the grid.
  void _paintMonthLabels(
    Canvas canvas,
    Offset widgetOffset,
    Offset gridOrigin,
  ) {
    int? lastLabeledMonth;

    for (int column = 0; column < _totalColumns; column++) {
      DateTime? firstDateInColumn;
      for (int row = 0; row < 7; row++) {
        final index = column * 7 + row;
        if (index < _dateSequence.length && _dateSequence[index] != null) {
          firstDateInColumn = _dateSequence[index];
          break;
        }
      }

      if (firstDateInColumn == null) continue;

      final month = firstDateInColumn.month;
<<<<<<< HEAD
      final shouldShowLabel =
          lastLabeledMonth != month &&
=======

      // Show a label if this is the first column containing a new month
      // and the date qualifies as a "first weekday of the month"
      final shouldShowLabel = lastLabeledMonth != month &&
>>>>>>> 4f17a3de
          HeatmapUtils.isFirstWeekdayOfMonth(firstDateInColumn);

      if (shouldShowLabel) {
        final label = HeatmapUtils.monthAbbreviation(month, _locale);
        final textPainter = TextPainter(
          text: TextSpan(text: label, style: _monthTextStyle),
          textDirection: TextDirection.ltr,
          textScaler: _textScaler,
          locale: _locale,
        )..layout();

        final labelX = gridOrigin.dx + column * (_cellSize + _cellSpacing);
        final labelY = widgetOffset.dy + _padding.top;

        textPainter.paint(canvas, Offset(labelX, labelY));
        lastLabeledMonth = month;
      }
    }
  }

  /// Paints the contribution cells (the main heatmap content).
  void _paintContributionCells(Canvas canvas, Offset gridOrigin) {
    final roundedRect = RRect.fromRectAndRadius(
      Rect.zero,
      Radius.circular(_cellRadius),
    );
    final paint = Paint();

    for (int i = 0; i < _dateSequence.length; i++) {
      final date = _dateSequence[i];
      if (date == null) continue;

      final column = i ~/ 7;
      final row = i % 7;

      if (column >= _totalColumns) break;

      final value = _valueByDate[date] ?? 0;
      paint.color = _colorScale(value); // Use the dynamic color scale

      final cellX = gridOrigin.dx + column * (_cellSize + _cellSpacing);
      final cellY = gridOrigin.dy + row * (_cellSize + _cellSpacing);
      final cellRect = Rect.fromLTWH(cellX, cellY, _cellSize, _cellSize);

      canvas.drawRRect(
        roundedRect.shift(cellRect.topLeft).scaleRRect(_cellSize, _cellSize),
        paint,
      );

      if (_showCellDate) {
        _paintCellDate(canvas, date, cellRect);
      }
    }
  }

  /// Paints the date number inside a contribution cell.
  void _paintCellDate(Canvas canvas, DateTime date, Rect cellRect) {
    if (_cellSize < 10) return;

    final dateText = date.day.toString();
    final textPainter = TextPainter(
      text: TextSpan(text: dateText, style: _cellDateTextStyle),
      textDirection: TextDirection.ltr,
      textScaler: _textScaler,
      locale: _locale,
    )..layout();

<<<<<<< HEAD
    if (textPainter.width > _cellSize - 2 ||
        textPainter.height > _cellSize - 2) {
      return;
=======
    // Only paint if text fits comfortably within the cell
    if (textPainter.width > _cellSize - 2 ||
        textPainter.height > _cellSize - 2) {
      return; // Text too big for cell
>>>>>>> 4f17a3de
    }

    final textX = cellRect.left + (_cellSize - textPainter.width) / 2;
    final textY = cellRect.top + (_cellSize - textPainter.height) / 2;

    textPainter.paint(canvas, Offset(textX, textY));
  }

  // ✅ HIT TESTING IMPLEMENTATION

  @override
  bool hitTestSelf(Offset position) => true;

  @override
  void handleEvent(PointerEvent event, covariant HitTestEntry entry) {
    if (event is PointerDownEvent) {
      _tap?.addPointer(event);
    }
  }

  /// Converts a local screen coordinate to a date (if it hits a valid cell).
  DateTime? _hitTestCell(Offset localPosition) {
    final gridLeft = _padding.left + _leftLabelWidth;
    final gridTop = _padding.top + _topLabelHeight;

    final gridX = localPosition.dx - gridLeft;
    final gridY = localPosition.dy - gridTop;

    if (gridX < 0 || gridY < 0) return null;

    final cellWithSpacingWidth = _cellSize + _cellSpacing;
    final cellWithSpacingHeight = _cellSize + _cellSpacing;

    final column = gridX ~/ cellWithSpacingWidth;
    final row = gridY ~/ cellWithSpacingHeight;

    if (column < 0 || column >= _totalColumns || row < 0 || row >= 7) {
      return null;
    }

    final withinCellX = gridX - column * cellWithSpacingWidth;
    final withinCellY = gridY - row * cellWithSpacingHeight;

    if (withinCellX > _cellSize || withinCellY > _cellSize) return null;

    final index = column * 7 + row;

    if (index >= _dateSequence.length || _dateSequence[index] == null) {
      return null;
    }

    return _dateSequence[index];
  }
}<|MERGE_RESOLUTION|>--- conflicted
+++ resolved
@@ -45,7 +45,6 @@
     void Function(DateTime date, int value)? onCellTap,
     required TextScaler textScaler,
     required Locale locale,
-<<<<<<< HEAD
   }) : _entries = entries,
        _minDate = minDate,
        _maxDate = maxDate,
@@ -66,27 +65,6 @@
        _onCellTap = onCellTap,
        _textScaler = textScaler,
        _locale = locale {
-=======
-  })  : _entries = entries,
-        _minDate = minDate,
-        _maxDate = maxDate,
-        _cellSize = cellSize,
-        _cellSpacing = cellSpacing,
-        _cellRadius = cellRadius,
-        _padding = padding,
-        _showMonthLabels = showMonthLabels,
-        _showWeekdayLabels = showWeekdayLabels,
-        _showCellDate = showCellDate,
-        _monthTextStyle = monthTextStyle,
-        _weekdayTextStyle = weekdayTextStyle,
-        _cellDateTextStyle = cellDateTextStyle,
-        _startWeekday = startWeekday,
-        _splittedMonthView = splittedMonthView,
-        _colorScale = colorScale,
-        _onCellTap = onCellTap,
-        _textScaler = textScaler,
-        _locale = locale {
->>>>>>> 4f17a3de
     // Initialize the data structures and prepare for rendering
     _rebuildIndex(); // Convert entries to fast lookup map
     _rebuildColorScale(); // Create dynamic color scale
@@ -365,13 +343,8 @@
       _actualLastDate = HeatmapUtils.dayKey(today);
       _actualFirstDate = _actualLastDate.subtract(const Duration(days: 365));
     } else {
-<<<<<<< HEAD
-      _actualFirstDate =
-          _minDate ??
-=======
       // Normal case: Use explicit parameters or derive from data
       _actualFirstDate = _minDate ??
->>>>>>> 4f17a3de
           _entries
               .map((e) => HeatmapUtils.dayKey(e.date))
               .reduce((a, b) => a.isBefore(b) ? a : b);
@@ -430,10 +403,7 @@
         _addMonthSeparator();
       }
 
-<<<<<<< HEAD
-=======
       // Add the actual date to the sequence
->>>>>>> 4f17a3de
       _dateSequence.add(HeatmapUtils.dayKey(cursor));
       previousMonth = currentMonth;
       cursor = cursor.add(const Duration(days: 1));
@@ -479,14 +449,9 @@
     _leftLabelWidth = _showWeekdayLabels ? _measureWeekdayLabelsWidth() : 0;
     _topLabelHeight = _showMonthLabels ? _measureMonthLabelHeight() : 0;
 
-<<<<<<< HEAD
-    final gridWidth =
-        _totalColumns * _cellSize +
-=======
     // Step 2: Calculate core grid dimensions
     // Grid width = (columns * cell_size) + (spacing_between_columns)
     final gridWidth = _totalColumns * _cellSize +
->>>>>>> 4f17a3de
         math.max(0, _totalColumns - 1) * _cellSpacing;
     final gridHeight = 7 * _cellSize + 6 * _cellSpacing;
 
@@ -531,15 +496,8 @@
   @override
   void paint(PaintingContext context, Offset offset) {
     final canvas = context.canvas;
-<<<<<<< HEAD
     final gridOrigin =
         offset +
-=======
-
-    // Calculate where the contribution grid starts
-    // This accounts for padding and label space
-    final gridOrigin = offset +
->>>>>>> 4f17a3de
         Offset(_padding.left + _leftLabelWidth, _padding.top + _topLabelHeight);
 
     if (_showWeekdayLabels) {
@@ -570,22 +528,12 @@
         locale: _locale,
       )..layout(maxWidth: _leftLabelWidth - 2);
 
-<<<<<<< HEAD
       final labelY =
           gridOrigin.dy +
           row * (_cellSize + _cellSpacing) +
           (_cellSize - textPainter.height) / 2;
       final labelX =
           widgetOffset.dx +
-=======
-      // Center the label vertically with its corresponding grid row
-      final labelY = gridOrigin.dy +
-          row * (_cellSize + _cellSpacing) +
-          (_cellSize - textPainter.height) / 2;
-
-      // Right-align the text within the available label space
-      final labelX = widgetOffset.dx +
->>>>>>> 4f17a3de
           _padding.left +
           _leftLabelWidth -
           textPainter.width -
@@ -616,15 +564,8 @@
       if (firstDateInColumn == null) continue;
 
       final month = firstDateInColumn.month;
-<<<<<<< HEAD
       final shouldShowLabel =
           lastLabeledMonth != month &&
-=======
-
-      // Show a label if this is the first column containing a new month
-      // and the date qualifies as a "first weekday of the month"
-      final shouldShowLabel = lastLabeledMonth != month &&
->>>>>>> 4f17a3de
           HeatmapUtils.isFirstWeekdayOfMonth(firstDateInColumn);
 
       if (shouldShowLabel) {
@@ -692,16 +633,9 @@
       locale: _locale,
     )..layout();
 
-<<<<<<< HEAD
     if (textPainter.width > _cellSize - 2 ||
         textPainter.height > _cellSize - 2) {
       return;
-=======
-    // Only paint if text fits comfortably within the cell
-    if (textPainter.width > _cellSize - 2 ||
-        textPainter.height > _cellSize - 2) {
-      return; // Text too big for cell
->>>>>>> 4f17a3de
     }
 
     final textX = cellRect.left + (_cellSize - textPainter.width) / 2;
